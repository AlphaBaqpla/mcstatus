import time
from unittest import mock

import pytest

from mcstatus.address import Address
from mcstatus.pinger import ServerPinger
from mcstatus.protocol.connection import Connection


class TestServerPinger:
    def setup_method(self):
        self.pinger = ServerPinger(
            Connection(),  # type: ignore[arg-type]
            address=Address("localhost", 25565),
            version=44,
        )

    def test_handshake(self):
        self.pinger.handshake()

        assert self.pinger.connection.flush() == bytearray.fromhex("0F002C096C6F63616C686F737463DD01")

    def test_read_status(self):
        self.pinger.connection.receive(
            bytearray.fromhex(
                "7200707B226465736372697074696F6E223A2241204D696E65637261667420536572766572222C22706C6179657273223A7B2"
                "26D6178223A32302C226F6E6C696E65223A307D2C2276657273696F6E223A7B226E616D65223A22312E382D70726531222C22"
                "70726F746F636F6C223A34347D7D"
            )
        )
        status = self.pinger.read_status()

        assert status.raw == {
            "description": "A Minecraft Server",
            "players": {"max": 20, "online": 0},
            "version": {"name": "1.8-pre1", "protocol": 44},
        }
        assert self.pinger.connection.flush() == bytearray.fromhex("0100")

    def test_read_status_invalid_json(self):
        self.pinger.connection.receive(bytearray.fromhex("0300017B"))
        with pytest.raises(IOError):
            self.pinger.read_status()

    def test_read_status_invalid_reply(self):
        self.pinger.connection.receive(
            bytearray.fromhex(
                "4F004D7B22706C6179657273223A7B226D6178223A32302C226F6E6C696E65223A307D2C2276657273696F6E223A7B226E616"
                "D65223A22312E382D70726531222C2270726F746F636F6C223A34347D7D"
            )
        )

        with pytest.raises(IOError):
            self.pinger.read_status()

    def test_read_status_invalid_status(self):
        self.pinger.connection.receive(bytearray.fromhex("0105"))

        with pytest.raises(IOError):
            self.pinger.read_status()

    def test_test_ping(self):
        self.pinger.connection.receive(bytearray.fromhex("09010000000000DD7D1C"))
        self.pinger.ping_token = 14515484

        assert self.pinger.test_ping() >= 0
        assert self.pinger.connection.flush() == bytearray.fromhex("09010000000000DD7D1C")

    def test_test_ping_invalid(self):
        self.pinger.connection.receive(bytearray.fromhex("011F"))
        self.pinger.ping_token = 14515484

        with pytest.raises(IOError):
            self.pinger.test_ping()

    def test_test_ping_wrong_token(self):
        self.pinger.connection.receive(bytearray.fromhex("09010000000000DD7D1C"))
        self.pinger.ping_token = 12345

        with pytest.raises(IOError):
<<<<<<< HEAD
            self.pinger.test_ping()
=======
            self.pinger.test_ping()

    def test_latency_is_real_number(self):
        """`time.perf_counter` returns fractional seconds, we must convert it to milliseconds."""

        def mocked_read_buffer():
            time.sleep(0.001)
            return mock.DEFAULT

        with mock.patch.object(Connection, "read_buffer") as mocked:
            mocked.side_effect = mocked_read_buffer
            mocked.return_value.read_varint.return_value = 0
            mocked.return_value.read_utf.return_value = """
            {
                "description": "A Minecraft Server",
                "players": {"max": 20, "online": 0},
                "version": {"name": "1.8-pre1", "protocol": 44}
            }
            """
            pinger = ServerPinger(
                Connection(),  # type: ignore[arg-type]
                address=Address("localhost", 25565),
                version=44,
            )

            pinger.connection.receive(
                bytearray.fromhex(
                    "7200707B226465736372697074696F6E223A2241204D696E65637261667420536572766572222C22706C6179657273223A"
                    "7B226D6178223A32302C226F6E6C696E65223A307D2C2276657273696F6E223A7B226E616D65223A22312E382D70726531"
                    "222C2270726F746F636F6C223A34347D7D"
                )
            )
            # we slept 1ms, so this should be always ~1.
            assert pinger.read_status().latency >= 1

    def test_test_ping_is_in_milliseconds(self):
        """`time.perf_counter` returns fractional seconds, we must convert it to milliseconds."""

        def mocked_read_buffer():
            time.sleep(0.001)
            return mock.DEFAULT

        with mock.patch.object(Connection, "read_buffer") as mocked:
            mocked.side_effect = mocked_read_buffer
            mocked.return_value.read_varint.return_value = 1
            mocked.return_value.read_long.return_value = 123456789
            pinger = ServerPinger(
                Connection(),  # type: ignore[arg-type]
                address=Address("localhost", 25565),
                version=44,
                ping_token=123456789,
            )

            pinger.connection.receive(
                bytearray.fromhex(
                    "7200707B226465736372697074696F6E223A2241204D696E65637261667420536572766572222C22706C6179657273223A"
                    "7B226D6178223A32302C226F6E6C696E65223A307D2C2276657273696F6E223A7B226E616D65223A22312E382D70726531"
                    "222C2270726F746F636F6C223A34347D7D"
                )
            )
            # we slept 1ms, so this should be always ~1.
            assert pinger.test_ping() >= 1


class TestPingResponse:
    def test_raw(self):
        response = PingResponse(
            {
                "description": "A Minecraft Server",
                "players": {"max": 20, "online": 0},
                "version": {"name": "1.8-pre1", "protocol": 44},
            }
        )

        assert response.raw == {
            "description": "A Minecraft Server",
            "players": {"max": 20, "online": 0},
            "version": {"name": "1.8-pre1", "protocol": 44},
        }

    def test_description(self):
        response = PingResponse(
            {
                "description": "A Minecraft Server",
                "players": {"max": 20, "online": 0},
                "version": {"name": "1.8-pre1", "protocol": 44},
            }
        )

        assert response.description == "A Minecraft Server"

    def test_description_missing(self):
        with pytest.raises(ValueError):
            PingResponse(
                {  # type: ignore
                    "players": {"max": 20, "online": 0},
                    "version": {"name": "1.8-pre1", "protocol": 44},
                }
            )

    def test_parse_description_strips_html_color_codes(self):
        out = PingResponse._parse_description(
            {
                "extra": [
                    {"text": " "},
                    {"strikethrough": True, "color": "#b3eeff", "text": "="},
                    {"strikethrough": True, "color": "#b9ecff", "text": "="},
                    {"strikethrough": True, "color": "#c0eaff", "text": "="},
                    {"strikethrough": True, "color": "#c7e8ff", "text": "="},
                    {"strikethrough": True, "color": "#cee6ff", "text": "="},
                    {"strikethrough": True, "color": "#d5e4ff", "text": "="},
                    {"strikethrough": True, "color": "#dce2ff", "text": "="},
                    {"strikethrough": True, "color": "#e3e0ff", "text": "="},
                    {"strikethrough": True, "color": "#eadeff", "text": "="},
                    {"strikethrough": True, "color": "#f1dcff", "text": "="},
                    {"strikethrough": True, "color": "#f8daff", "text": "="},
                    {"strikethrough": True, "color": "#ffd9ff", "text": "="},
                    {"strikethrough": True, "color": "#f4dcff", "text": "="},
                    {"strikethrough": True, "color": "#f9daff", "text": "="},
                    {"strikethrough": True, "color": "#ffd9ff", "text": "="},
                    {"color": "white", "text": " "},
                    {"bold": True, "color": "#66ff99", "text": "C"},
                    {"bold": True, "color": "#75f5a2", "text": "r"},
                    {"bold": True, "color": "#84ebab", "text": "e"},
                    {"bold": True, "color": "#93e2b4", "text": "a"},
                    {"bold": True, "color": "#a3d8bd", "text": "t"},
                    {"bold": True, "color": "#b2cfc6", "text": "i"},
                    {"bold": True, "color": "#c1c5cf", "text": "v"},
                    {"bold": True, "color": "#d1bbd8", "text": "e"},
                    {"bold": True, "color": "#e0b2e1", "text": "F"},
                    {"bold": True, "color": "#efa8ea", "text": "u"},
                    {"bold": True, "color": "#ff9ff4", "text": "n "},
                    {"strikethrough": True, "color": "#b3eeff", "text": "="},
                    {"strikethrough": True, "color": "#b9ecff", "text": "="},
                    {"strikethrough": True, "color": "#c0eaff", "text": "="},
                    {"strikethrough": True, "color": "#c7e8ff", "text": "="},
                    {"strikethrough": True, "color": "#cee6ff", "text": "="},
                    {"strikethrough": True, "color": "#d5e4ff", "text": "="},
                    {"strikethrough": True, "color": "#dce2ff", "text": "="},
                    {"strikethrough": True, "color": "#e3e0ff", "text": "="},
                    {"strikethrough": True, "color": "#eadeff", "text": "="},
                    {"strikethrough": True, "color": "#f1dcff", "text": "="},
                    {"strikethrough": True, "color": "#f8daff", "text": "="},
                    {"strikethrough": True, "color": "#ffd9ff", "text": "="},
                    {"strikethrough": True, "color": "#f4dcff", "text": "="},
                    {"strikethrough": True, "color": "#f9daff", "text": "="},
                    {"strikethrough": True, "color": "#ffd9ff", "text": "="},
                    {"color": "white", "text": " \n "},
                    {"bold": True, "color": "#E5E5E5", "text": "The server has been updated to "},
                    {"bold": True, "color": "#97ABFF", "text": "1.17.1"},
                ],
                "text": "",
            }
        )
        assert out == (
            " §m=§m=§m=§m=§m=§m=§m=§m=§m=§m=§m=§m=§m=§m=§m=§f §lC§lr§le§la§lt§li§lv§le§lF§lu§ln"
            " §m=§m=§m=§m=§m=§m=§m=§m=§m=§m=§m=§m=§m=§m=§m=§f \n"
            " §lThe server has been updated to §l1.17.1"
        )

    def test_parse_description(self):
        out = PingResponse._parse_description("test §2description")
        assert out == "test §2description"

        out = PingResponse._parse_description({"text": "§8§lfoo"})
        assert out == "§8§lfoo"

        out = PingResponse._parse_description(
            {
                "extra": [{"bold": True, "italic": True, "color": "gray", "text": "foo"}, {"color": "gold", "text": "bar"}],
                "text": ".",
            }
        )
        assert out == "§7§l§ofoo§6bar."

        out = PingResponse._parse_description(
            [{"bold": True, "italic": True, "color": "gray", "text": "foo"}, {"color": "gold", "text": "bar"}]
        )
        assert out == "§7§l§ofoo§6bar"

    def test_version(self):
        response = PingResponse(
            {
                "description": "A Minecraft Server",
                "players": {"max": 20, "online": 0},
                "version": {"name": "1.8-pre1", "protocol": 44},
            }
        )

        assert response.version is not None
        assert response.version.name == "1.8-pre1"
        assert response.version.protocol == 44

    def test_version_missing(self):
        with pytest.raises(ValueError):
            PingResponse(
                {  # type: ignore
                    "description": "A Minecraft Server",
                    "players": {"max": 20, "online": 0},
                }
            )

    def test_version_invalid(self):
        with pytest.raises(ValueError):
            PingResponse(
                {
                    "description": "A Minecraft Server",
                    "players": {"max": 20, "online": 0},
                    "version": "foo",  # type: ignore
                }
            )

    def test_players(self):
        response = PingResponse(
            {
                "description": "A Minecraft Server",
                "players": {"max": 20, "online": 5},
                "version": {"name": "1.8-pre1", "protocol": 44},
            }
        )

        assert response.players is not None
        assert response.players.max == 20
        assert response.players.online == 5

    def test_players_missing(self):
        with pytest.raises(ValueError):
            PingResponse(
                {  # type: ignore
                    "description": "A Minecraft Server",
                    "version": {"name": "1.8-pre1", "protocol": 44},
                }
            )

    def test_favicon(self):
        response = PingResponse(
            {
                "description": "A Minecraft Server",
                "players": {"max": 20, "online": 0},
                "version": {"name": "1.8-pre1", "protocol": 44},
                "favicon": "data:image/png;base64,foo",
            }
        )

        assert response.favicon == "data:image/png;base64,foo"

    def test_favicon_missing(self):
        response = PingResponse(
            {
                "description": "A Minecraft Server",
                "players": {"max": 20, "online": 0},
                "version": {"name": "1.8-pre1", "protocol": 44},
            }
        )

        assert response.favicon is None


class TestPingResponsePlayers:
    def test_invalid(self):
        with pytest.raises(ValueError):
            PingResponse.Players("foo")  # type: ignore # (Intentionally incorrect type)

    def test_max_missing(self):
        with pytest.raises(ValueError):
            PingResponse.Players({"online": 5})  # type: ignore

    def test_max_invalid(self):
        with pytest.raises(ValueError):
            PingResponse.Players({"max": "foo", "online": 5})  # type: ignore

    def test_online_missing(self):
        with pytest.raises(ValueError):
            PingResponse.Players({"max": 20})  # type: ignore

    def test_online_invalid(self):
        with pytest.raises(ValueError):
            PingResponse.Players({"max": 20, "online": "foo"})  # type: ignore

    def test_valid(self):
        players = PingResponse.Players({"max": 20, "online": 5})

        assert players.max == 20
        assert players.online == 5

    def test_sample(self):
        players = PingResponse.Players(
            {
                "max": 20,
                "online": 1,
                "sample": [{"name": "Dinnerbone", "id": "61699b2e-d327-4a01-9f1e-0ea8c3f06bc6"}],
            }
        )

        assert players.sample is not None
        assert players.sample[0].name == "Dinnerbone"

    def test_sample_invalid(self):
        with pytest.raises(ValueError):
            PingResponse.Players({"max": 20, "online": 1, "sample": "foo"})  # type: ignore

    def test_sample_missing(self):
        players = PingResponse.Players({"max": 20, "online": 1})
        assert players.sample is None


class TestPingResponsePlayersPlayer:
    def test_invalid(self):
        with pytest.raises(ValueError):
            PingResponse.Players.Player("foo")  # type: ignore # (Intentionally incorrect type)

    def test_name_missing(self):
        with pytest.raises(ValueError):
            PingResponse.Players.Player({"id": "61699b2e-d327-4a01-9f1e-0ea8c3f06bc6"})  # type: ignore

    def test_name_invalid(self):
        with pytest.raises(ValueError):
            PingResponse.Players.Player({"name": {}, "id": "61699b2e-d327-4a01-9f1e-0ea8c3f06bc6"})  # type: ignore

    def test_id_missing(self):
        with pytest.raises(ValueError):
            PingResponse.Players.Player({"name": "Dinnerbone"})  # type: ignore

    def test_id_invalid(self):
        with pytest.raises(ValueError):
            PingResponse.Players.Player({"name": "Dinnerbone", "id": {}})  # type: ignore

    def test_valid(self):
        player = PingResponse.Players.Player({"name": "Dinnerbone", "id": "61699b2e-d327-4a01-9f1e-0ea8c3f06bc6"})

        assert player.name == "Dinnerbone"
        assert player.id == "61699b2e-d327-4a01-9f1e-0ea8c3f06bc6"


class TestPingResponseVersion:
    def test_invalid(self):
        with pytest.raises(ValueError):
            PingResponse.Version("foo")  # type: ignore # (Intentionally incorrect type)

    def test_protocol_missing(self):
        with pytest.raises(ValueError):
            PingResponse.Version({"name": "foo"})  # type: ignore

    def test_protocol_invalid(self):
        with pytest.raises(ValueError):
            PingResponse.Version({"name": "foo", "protocol": "bar"})  # type: ignore

    def test_name_missing(self):
        with pytest.raises(ValueError):
            PingResponse.Version({"protocol": 5})  # type: ignore

    def test_name_invalid(self):
        with pytest.raises(ValueError):
            PingResponse.Version({"name": {}, "protocol": 5})  # type: ignore

    def test_valid(self):
        players = PingResponse.Version({"name": "foo", "protocol": 5})

        assert players.name == "foo"
        assert players.protocol == 5
>>>>>>> 21c6d04e
<|MERGE_RESOLUTION|>--- conflicted
+++ resolved
@@ -79,9 +79,6 @@
         self.pinger.ping_token = 12345
 
         with pytest.raises(IOError):
-<<<<<<< HEAD
-            self.pinger.test_ping()
-=======
             self.pinger.test_ping()
 
     def test_latency_is_real_number(self):
@@ -143,303 +140,4 @@
                 )
             )
             # we slept 1ms, so this should be always ~1.
-            assert pinger.test_ping() >= 1
-
-
-class TestPingResponse:
-    def test_raw(self):
-        response = PingResponse(
-            {
-                "description": "A Minecraft Server",
-                "players": {"max": 20, "online": 0},
-                "version": {"name": "1.8-pre1", "protocol": 44},
-            }
-        )
-
-        assert response.raw == {
-            "description": "A Minecraft Server",
-            "players": {"max": 20, "online": 0},
-            "version": {"name": "1.8-pre1", "protocol": 44},
-        }
-
-    def test_description(self):
-        response = PingResponse(
-            {
-                "description": "A Minecraft Server",
-                "players": {"max": 20, "online": 0},
-                "version": {"name": "1.8-pre1", "protocol": 44},
-            }
-        )
-
-        assert response.description == "A Minecraft Server"
-
-    def test_description_missing(self):
-        with pytest.raises(ValueError):
-            PingResponse(
-                {  # type: ignore
-                    "players": {"max": 20, "online": 0},
-                    "version": {"name": "1.8-pre1", "protocol": 44},
-                }
-            )
-
-    def test_parse_description_strips_html_color_codes(self):
-        out = PingResponse._parse_description(
-            {
-                "extra": [
-                    {"text": " "},
-                    {"strikethrough": True, "color": "#b3eeff", "text": "="},
-                    {"strikethrough": True, "color": "#b9ecff", "text": "="},
-                    {"strikethrough": True, "color": "#c0eaff", "text": "="},
-                    {"strikethrough": True, "color": "#c7e8ff", "text": "="},
-                    {"strikethrough": True, "color": "#cee6ff", "text": "="},
-                    {"strikethrough": True, "color": "#d5e4ff", "text": "="},
-                    {"strikethrough": True, "color": "#dce2ff", "text": "="},
-                    {"strikethrough": True, "color": "#e3e0ff", "text": "="},
-                    {"strikethrough": True, "color": "#eadeff", "text": "="},
-                    {"strikethrough": True, "color": "#f1dcff", "text": "="},
-                    {"strikethrough": True, "color": "#f8daff", "text": "="},
-                    {"strikethrough": True, "color": "#ffd9ff", "text": "="},
-                    {"strikethrough": True, "color": "#f4dcff", "text": "="},
-                    {"strikethrough": True, "color": "#f9daff", "text": "="},
-                    {"strikethrough": True, "color": "#ffd9ff", "text": "="},
-                    {"color": "white", "text": " "},
-                    {"bold": True, "color": "#66ff99", "text": "C"},
-                    {"bold": True, "color": "#75f5a2", "text": "r"},
-                    {"bold": True, "color": "#84ebab", "text": "e"},
-                    {"bold": True, "color": "#93e2b4", "text": "a"},
-                    {"bold": True, "color": "#a3d8bd", "text": "t"},
-                    {"bold": True, "color": "#b2cfc6", "text": "i"},
-                    {"bold": True, "color": "#c1c5cf", "text": "v"},
-                    {"bold": True, "color": "#d1bbd8", "text": "e"},
-                    {"bold": True, "color": "#e0b2e1", "text": "F"},
-                    {"bold": True, "color": "#efa8ea", "text": "u"},
-                    {"bold": True, "color": "#ff9ff4", "text": "n "},
-                    {"strikethrough": True, "color": "#b3eeff", "text": "="},
-                    {"strikethrough": True, "color": "#b9ecff", "text": "="},
-                    {"strikethrough": True, "color": "#c0eaff", "text": "="},
-                    {"strikethrough": True, "color": "#c7e8ff", "text": "="},
-                    {"strikethrough": True, "color": "#cee6ff", "text": "="},
-                    {"strikethrough": True, "color": "#d5e4ff", "text": "="},
-                    {"strikethrough": True, "color": "#dce2ff", "text": "="},
-                    {"strikethrough": True, "color": "#e3e0ff", "text": "="},
-                    {"strikethrough": True, "color": "#eadeff", "text": "="},
-                    {"strikethrough": True, "color": "#f1dcff", "text": "="},
-                    {"strikethrough": True, "color": "#f8daff", "text": "="},
-                    {"strikethrough": True, "color": "#ffd9ff", "text": "="},
-                    {"strikethrough": True, "color": "#f4dcff", "text": "="},
-                    {"strikethrough": True, "color": "#f9daff", "text": "="},
-                    {"strikethrough": True, "color": "#ffd9ff", "text": "="},
-                    {"color": "white", "text": " \n "},
-                    {"bold": True, "color": "#E5E5E5", "text": "The server has been updated to "},
-                    {"bold": True, "color": "#97ABFF", "text": "1.17.1"},
-                ],
-                "text": "",
-            }
-        )
-        assert out == (
-            " §m=§m=§m=§m=§m=§m=§m=§m=§m=§m=§m=§m=§m=§m=§m=§f §lC§lr§le§la§lt§li§lv§le§lF§lu§ln"
-            " §m=§m=§m=§m=§m=§m=§m=§m=§m=§m=§m=§m=§m=§m=§m=§f \n"
-            " §lThe server has been updated to §l1.17.1"
-        )
-
-    def test_parse_description(self):
-        out = PingResponse._parse_description("test §2description")
-        assert out == "test §2description"
-
-        out = PingResponse._parse_description({"text": "§8§lfoo"})
-        assert out == "§8§lfoo"
-
-        out = PingResponse._parse_description(
-            {
-                "extra": [{"bold": True, "italic": True, "color": "gray", "text": "foo"}, {"color": "gold", "text": "bar"}],
-                "text": ".",
-            }
-        )
-        assert out == "§7§l§ofoo§6bar."
-
-        out = PingResponse._parse_description(
-            [{"bold": True, "italic": True, "color": "gray", "text": "foo"}, {"color": "gold", "text": "bar"}]
-        )
-        assert out == "§7§l§ofoo§6bar"
-
-    def test_version(self):
-        response = PingResponse(
-            {
-                "description": "A Minecraft Server",
-                "players": {"max": 20, "online": 0},
-                "version": {"name": "1.8-pre1", "protocol": 44},
-            }
-        )
-
-        assert response.version is not None
-        assert response.version.name == "1.8-pre1"
-        assert response.version.protocol == 44
-
-    def test_version_missing(self):
-        with pytest.raises(ValueError):
-            PingResponse(
-                {  # type: ignore
-                    "description": "A Minecraft Server",
-                    "players": {"max": 20, "online": 0},
-                }
-            )
-
-    def test_version_invalid(self):
-        with pytest.raises(ValueError):
-            PingResponse(
-                {
-                    "description": "A Minecraft Server",
-                    "players": {"max": 20, "online": 0},
-                    "version": "foo",  # type: ignore
-                }
-            )
-
-    def test_players(self):
-        response = PingResponse(
-            {
-                "description": "A Minecraft Server",
-                "players": {"max": 20, "online": 5},
-                "version": {"name": "1.8-pre1", "protocol": 44},
-            }
-        )
-
-        assert response.players is not None
-        assert response.players.max == 20
-        assert response.players.online == 5
-
-    def test_players_missing(self):
-        with pytest.raises(ValueError):
-            PingResponse(
-                {  # type: ignore
-                    "description": "A Minecraft Server",
-                    "version": {"name": "1.8-pre1", "protocol": 44},
-                }
-            )
-
-    def test_favicon(self):
-        response = PingResponse(
-            {
-                "description": "A Minecraft Server",
-                "players": {"max": 20, "online": 0},
-                "version": {"name": "1.8-pre1", "protocol": 44},
-                "favicon": "data:image/png;base64,foo",
-            }
-        )
-
-        assert response.favicon == "data:image/png;base64,foo"
-
-    def test_favicon_missing(self):
-        response = PingResponse(
-            {
-                "description": "A Minecraft Server",
-                "players": {"max": 20, "online": 0},
-                "version": {"name": "1.8-pre1", "protocol": 44},
-            }
-        )
-
-        assert response.favicon is None
-
-
-class TestPingResponsePlayers:
-    def test_invalid(self):
-        with pytest.raises(ValueError):
-            PingResponse.Players("foo")  # type: ignore # (Intentionally incorrect type)
-
-    def test_max_missing(self):
-        with pytest.raises(ValueError):
-            PingResponse.Players({"online": 5})  # type: ignore
-
-    def test_max_invalid(self):
-        with pytest.raises(ValueError):
-            PingResponse.Players({"max": "foo", "online": 5})  # type: ignore
-
-    def test_online_missing(self):
-        with pytest.raises(ValueError):
-            PingResponse.Players({"max": 20})  # type: ignore
-
-    def test_online_invalid(self):
-        with pytest.raises(ValueError):
-            PingResponse.Players({"max": 20, "online": "foo"})  # type: ignore
-
-    def test_valid(self):
-        players = PingResponse.Players({"max": 20, "online": 5})
-
-        assert players.max == 20
-        assert players.online == 5
-
-    def test_sample(self):
-        players = PingResponse.Players(
-            {
-                "max": 20,
-                "online": 1,
-                "sample": [{"name": "Dinnerbone", "id": "61699b2e-d327-4a01-9f1e-0ea8c3f06bc6"}],
-            }
-        )
-
-        assert players.sample is not None
-        assert players.sample[0].name == "Dinnerbone"
-
-    def test_sample_invalid(self):
-        with pytest.raises(ValueError):
-            PingResponse.Players({"max": 20, "online": 1, "sample": "foo"})  # type: ignore
-
-    def test_sample_missing(self):
-        players = PingResponse.Players({"max": 20, "online": 1})
-        assert players.sample is None
-
-
-class TestPingResponsePlayersPlayer:
-    def test_invalid(self):
-        with pytest.raises(ValueError):
-            PingResponse.Players.Player("foo")  # type: ignore # (Intentionally incorrect type)
-
-    def test_name_missing(self):
-        with pytest.raises(ValueError):
-            PingResponse.Players.Player({"id": "61699b2e-d327-4a01-9f1e-0ea8c3f06bc6"})  # type: ignore
-
-    def test_name_invalid(self):
-        with pytest.raises(ValueError):
-            PingResponse.Players.Player({"name": {}, "id": "61699b2e-d327-4a01-9f1e-0ea8c3f06bc6"})  # type: ignore
-
-    def test_id_missing(self):
-        with pytest.raises(ValueError):
-            PingResponse.Players.Player({"name": "Dinnerbone"})  # type: ignore
-
-    def test_id_invalid(self):
-        with pytest.raises(ValueError):
-            PingResponse.Players.Player({"name": "Dinnerbone", "id": {}})  # type: ignore
-
-    def test_valid(self):
-        player = PingResponse.Players.Player({"name": "Dinnerbone", "id": "61699b2e-d327-4a01-9f1e-0ea8c3f06bc6"})
-
-        assert player.name == "Dinnerbone"
-        assert player.id == "61699b2e-d327-4a01-9f1e-0ea8c3f06bc6"
-
-
-class TestPingResponseVersion:
-    def test_invalid(self):
-        with pytest.raises(ValueError):
-            PingResponse.Version("foo")  # type: ignore # (Intentionally incorrect type)
-
-    def test_protocol_missing(self):
-        with pytest.raises(ValueError):
-            PingResponse.Version({"name": "foo"})  # type: ignore
-
-    def test_protocol_invalid(self):
-        with pytest.raises(ValueError):
-            PingResponse.Version({"name": "foo", "protocol": "bar"})  # type: ignore
-
-    def test_name_missing(self):
-        with pytest.raises(ValueError):
-            PingResponse.Version({"protocol": 5})  # type: ignore
-
-    def test_name_invalid(self):
-        with pytest.raises(ValueError):
-            PingResponse.Version({"name": {}, "protocol": 5})  # type: ignore
-
-    def test_valid(self):
-        players = PingResponse.Version({"name": "foo", "protocol": 5})
-
-        assert players.name == "foo"
-        assert players.protocol == 5
->>>>>>> 21c6d04e
+            assert pinger.test_ping() >= 1