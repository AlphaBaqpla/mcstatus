--- conflicted
+++ resolved
@@ -81,13 +81,8 @@
         except ValueError:
             raise IOError("Received invalid JSON")
         try:
-<<<<<<< HEAD
-            return JavaStatusResponse.build(raw, latency=(received - start))
+            return JavaStatusResponse.build(raw, latency=(received - start) * 1000)
         except (ValueError, TypeError) as e:
-=======
-            return PingResponse(raw, latency=(received - start) * 1000)
-        except ValueError as e:
->>>>>>> 21c6d04e
             raise IOError(f"Received invalid status response: {e}")
 
     def test_ping(self) -> float:
@@ -137,11 +132,7 @@
         except ValueError:
             raise IOError("Received invalid JSON")
         try:
-<<<<<<< HEAD
-            return JavaStatusResponse.build(raw, latency=(received - start))
-=======
-            return PingResponse(raw, latency=(received - start) * 1000)
->>>>>>> 21c6d04e
+            return JavaStatusResponse.build(raw, latency=(received - start) * 1000)
         except ValueError as e:
             raise IOError(f"Received invalid status response: {e}")
 
