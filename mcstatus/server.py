--- conflicted
+++ resolved
@@ -36,16 +36,12 @@
     :param int timeout: The timeout in seconds before failing to connect.
     """
 
-<<<<<<< HEAD
-    def __init__(self, host: str, port: int, timeout: float = 3.0):
-=======
     DEFAULT_PORT: int
 
-    def __init__(self, host: str, port: Optional[int] = None, timeout: float = 3):
+    def __init__(self, host: str, port: Optional[int] = None, timeout: float = 3.0) -> None:
         if port is None:
             port = self.DEFAULT_PORT
->>>>>>> 61627bc3
-        self.address = Address(host, port)
+            self.address = Address(host, port)
         self.timeout = timeout
 
     @property
@@ -72,13 +68,7 @@
 class JavaServer(MCServer):
     """Base class for a Minecraft Java Edition server."""
 
-<<<<<<< HEAD
-    def __init__(self, host: str, port: int = 25565, timeout: float = 3.0):
-        """Override init to add a default port for java servers of 25565."""
-        super().__init__(host, port, timeout=timeout)
-=======
     DEFAULT_PORT = 25565
->>>>>>> 61627bc3
 
     @classmethod
     def lookup(cls, address: str, timeout: float = 3.0) -> Self:
@@ -222,13 +212,7 @@
 class BedrockServer(MCServer):
     """Base class for a Minecraft Bedrock Edition server."""
 
-<<<<<<< HEAD
-    def __init__(self, host: str, port: int = 19132, timeout: float = 3.0):
-        """Override init to add a default port for bedrock servers of 19132."""
-        super().__init__(host, port, timeout=timeout)
-=======
     DEFAULT_PORT = 19132
->>>>>>> 61627bc3
 
     @retry(tries=3)
     def status(self, **kwargs) -> BedrockStatusResponse:
