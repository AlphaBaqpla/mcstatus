import re

from mcstatus.pinger import PingResponse, ServerPinger, AsyncServerPinger
from mcstatus.protocol.connection import (
    TCPSocketConnection,
    UDPSocketConnection,
    TCPAsyncSocketConnection,
    UDPAsyncSocketConnection,
)
from mcstatus.querier import QueryResponse, ServerQuerier, AsyncServerQuerier
from mcstatus.bedrock_status import BedrockServerStatus, BedrockStatusResponse
from mcstatus.scripts.address_tools import parse_address
from mcstatus.utils import retry
import dns.resolver
from dns.exception import DNSException

__all__ = ["MinecraftServer", "MinecraftBedrockServer"]


def ensure_valid_ip(host: object, port: object):
    if not isinstance(host, str):
        raise TypeError(f"Host must be a string address, got {type(host)} ({host!r})")
    if not isinstance(port, int):
        raise TypeError(f"Port must be an integer port number, got {type(port)} ({port})")
    if port > 65535 or port < 0:
        raise ValueError(f"Port must be within the allowed range (0-2^16), got {port}")
    if not re.fullmatch(r"(([a-zA-Z0-9]|[a-zA-Z0-9][a-zA-Z0-9\-]*[a-zA-Z0-9])\.)*([A-Za-z0-9]|[A-Za-z0-9][A-Za-z0-9\-]*[A-Za-z0-9])", host):
        raise ValueError(f"Invalid host address, {host!r} (doesn't match the required pattern)")


class MinecraftServer:
    """Base class for a Minecraft Java Edition server.

    :param str host: The host/address/ip of the Minecraft server.
    :param int port: The port that the server is on.
    :param float timeout: The timeout in seconds before failing to connect.
    :attr host:
    :attr port:
    """

    def __init__(self, host: str, port: int = 25565, timeout: float = 3):
        ensure_valid_ip(host, port)
        self.host = host
        self.port = port
        self.timeout = timeout

    @classmethod
    def lookup(cls, address: str, timeout: float = 3):
        """Parses the given address and checks DNS records for an SRV record that points to the Minecraft server.

        :param str address: The address of the Minecraft server, like `example.com:25565`.
        :param float timeout: The timeout in seconds before failing to connect.
        :return: A `MinecraftServer` instance.
        :rtype: MinecraftServer
        """

        host, port = parse_address(address)
        if port is None:
            port = 25565
            try:
                answers = dns.resolver.resolve("_minecraft._tcp." + host, "SRV")
                if len(answers):
                    answer = answers[0]
                    host = str(answer.target).rstrip(".")
                    port = int(answer.port)
            except Exception:
                pass

        return cls(host, port, timeout)

    def ping(self, **kwargs) -> float:
        """Checks the latency between a Minecraft Java Edition server and the client (you).

        :param type **kwargs: Passed to a `ServerPinger` instance.
        :return: The latency between the Minecraft Server and you.
        :rtype: float
        """

        connection = TCPSocketConnection((self.host, self.port), self.timeout)
<<<<<<< HEAD
        exception_to_raise_after_giving_up: Exception
        for _ in range(tries):
            try:
                pinger = ServerPinger(connection, host=self.host, port=self.port, **kwargs)
                pinger.handshake()
                return pinger.test_ping()
            except Exception as e:
                exception_to_raise_after_giving_up = e
        else:
            raise exception_to_raise_after_giving_up  # type: ignore[attr-defined]

    async def async_ping(self, tries: int = 3, **kwargs) -> float:
=======
        return self._retry_ping(connection, **kwargs)

    @retry(tries=3)
    def _retry_ping(self, connection: TCPSocketConnection, **kwargs) -> float:
        pinger = ServerPinger(connection, host=self.host, port=self.port, **kwargs)
        pinger.handshake()
        return pinger.test_ping()

    async def async_ping(self, **kwargs) -> float:
>>>>>>> a4370429
        """Asynchronously checks the latency between a Minecraft Java Edition server and the client (you).

        :param type **kwargs: Passed to a `AsyncServerPinger` instance.
        :return: The latency between the Minecraft Server and you.
        :rtype: float
        """

        connection = TCPAsyncSocketConnection()
        await connection.connect((self.host, self.port), self.timeout)
<<<<<<< HEAD
        exception_to_raise_after_giving_up: Exception
        for _ in range(tries):
            try:
                pinger = AsyncServerPinger(connection, host=self.host, port=self.port, **kwargs)
                pinger.handshake()
                ping = await pinger.test_ping()
                return ping
            except Exception as e:
                exception_to_raise_after_giving_up = e
        else:
            raise exception_to_raise_after_giving_up  # type: ignore[attr-defined]

    def status(self, tries: int = 3, **kwargs) -> PingResponse:
=======
        return await self._retry_async_ping(connection, **kwargs)

    @retry(tries=3)
    async def _retry_async_ping(self, connection: TCPAsyncSocketConnection, **kwargs) -> float:
        pinger = AsyncServerPinger(connection, host=self.host, port=self.port, **kwargs)
        pinger.handshake()
        ping = await pinger.test_ping()
        return ping

    def status(self, **kwargs) -> PingResponse:
>>>>>>> a4370429
        """Checks the status of a Minecraft Java Edition server via the ping protocol.

        :param type **kwargs: Passed to a `ServerPinger` instance.
        :return: Status information in a `PingResponse` instance.
        :rtype: PingResponse
        """

        connection = TCPSocketConnection((self.host, self.port), self.timeout)
<<<<<<< HEAD
        exception_to_raise_after_giving_up: Exception
        for _ in range(tries):
            try:
                pinger = ServerPinger(connection, host=self.host, port=self.port, **kwargs)
                pinger.handshake()
                result = pinger.read_status()
                result.latency = pinger.test_ping()
                return result
            except Exception as e:
                exception_to_raise_after_giving_up = e
        else:
            raise exception_to_raise_after_giving_up  # type: ignore[attr-defined]

    async def async_status(self, tries: int = 3, **kwargs) -> PingResponse:
=======
        return self._retry_status(connection, **kwargs)

    @retry(tries=3)
    def _retry_status(self, connection: TCPSocketConnection, **kwargs) -> PingResponse:
        pinger = ServerPinger(connection, host=self.host, port=self.port, **kwargs)
        pinger.handshake()
        result = pinger.read_status()
        result.latency = pinger.test_ping()
        return result

    async def async_status(self, **kwargs) -> PingResponse:
>>>>>>> a4370429
        """Asynchronously checks the status of a Minecraft Java Edition server via the ping protocol.

        :param type **kwargs: Passed to a `AsyncServerPinger` instance.
        :return: Status information in a `PingResponse` instance.
        :rtype: PingResponse
        """

        connection = TCPAsyncSocketConnection()
        await connection.connect((self.host, self.port), self.timeout)
<<<<<<< HEAD
        exception_to_raise_after_giving_up: Exception
        for _ in range(tries):
            try:
                pinger = AsyncServerPinger(connection, host=self.host, port=self.port, **kwargs)
                pinger.handshake()
                result = await pinger.read_status()
                result.latency = await pinger.test_ping()
                return result
            except Exception as e:
                exception_to_raise_after_giving_up = e
        else:
            raise exception_to_raise_after_giving_up  # type: ignore[attr-defined]

    def query(self, tries: int = 3) -> QueryResponse:
=======
        return await self._retry_async_status(connection, **kwargs)

    @retry(tries=3)
    async def _retry_async_status(self, connection: TCPAsyncSocketConnection, **kwargs) -> PingResponse:
        pinger = AsyncServerPinger(connection, host=self.host, port=self.port, **kwargs)
        pinger.handshake()
        result = await pinger.read_status()
        result.latency = await pinger.test_ping()
        return result

    def query(self) -> QueryResponse:
>>>>>>> a4370429
        """Checks the status of a Minecraft Java Edition server via the query protocol.

        :return: Query status information in a `QueryResponse` instance.
        :rtype: QueryResponse
        """
        host = self.host
        try:
            answers = dns.resolver.resolve(host, "A")
            if len(answers):
                answer = answers[0]
                host = str(answer).rstrip(".")
        except DNSException:
            pass

<<<<<<< HEAD
        exception_to_raise_after_giving_up: Exception
        for _ in range(tries):
            try:
                connection = UDPSocketConnection((host, self.port), self.timeout)
                querier = ServerQuerier(connection)
                querier.handshake()
                return querier.read_query()
            except Exception as e:
                exception_to_raise_after_giving_up = e
        else:
            raise exception_to_raise_after_giving_up  # type: ignore[attr-defined]

    async def async_query(self, tries: int = 3) -> QueryResponse:
=======
        return self._retry_query(host)

    @retry(tries=3)
    def _retry_query(self, host: str) -> QueryResponse:
        connection = UDPSocketConnection((host, self.port), self.timeout)
        querier = ServerQuerier(connection)
        querier.handshake()
        return querier.read_query()

    async def async_query(self) -> QueryResponse:
>>>>>>> a4370429
        """Asynchronously checks the status of a Minecraft Java Edition server via the query protocol.

        :return: Query status information in a `QueryResponse` instance.
        :rtype: QueryResponse
        """
        host = self.host
        try:
            answers = dns.resolver.resolve(host, "A")
            if len(answers):
                answer = answers[0]
                host = str(answer).rstrip(".")
        except DNSException:
            pass

<<<<<<< HEAD
        exception_to_raise_after_giving_up: BaseException
        for _ in range(tries):
            try:
                connection = UDPAsyncSocketConnection()
                await connection.connect((host, self.port), self.timeout)
                querier = AsyncServerQuerier(connection)
                await querier.handshake()
                return await querier.read_query()
            except Exception as e:
                exception_to_raise_after_giving_up = e
        else:
            raise exception_to_raise_after_giving_up  # type: ignore[attr-defined]
=======
        return await self._retry_async_query(host)

    @retry(tries=3)
    async def _retry_async_query(self, host) -> QueryResponse:
        connection = UDPAsyncSocketConnection()
        await connection.connect((host, self.port), self.timeout)
        querier = AsyncServerQuerier(connection)
        await querier.handshake()
        return await querier.read_query()
>>>>>>> a4370429


class MinecraftBedrockServer:
    """Base class for a Minecraft Bedrock Edition server.

    :param str host: The host/address/ip of the Minecraft server.
    :param int port: The port that the server is on.
    :param float timeout: The timeout in seconds before failing to connect.
    :attr host:
    :attr port:
    """

    def __init__(self, host: str, port: int = 19132, timeout: float = 3):
        ensure_valid_ip(host, port)
        self.host = host
        self.port = port
        self.timeout = timeout

    @classmethod
    def lookup(cls, address: str):
        """Parses a given address and returns a MinecraftBedrockServer instance.

        :param str address: The address of the Minecraft server, like `example.com:19132`
        :return: A `MinecraftBedrockServer` instance.
        :rtype: MinecraftBedrockServer
        """
<<<<<<< HEAD
        return cls(*parse_address(address))  # type: ignore[arg-type]  # This will be fixed in PR #190
=======
        host, port = parse_address(address)
        # If the address didn't contain port, fall back to constructor's default
        if port is None:
            return cls(host)
        return cls(host, port)
>>>>>>> a4370429

    @retry(tries=3)
    def status(self, **kwargs) -> BedrockStatusResponse:
        """Checks the status of a Minecraft Bedrock Edition server.

        :param type **kwargs: Passed to a `BedrockServerStatus` instance.
        :return: Status information in a `BedrockStatusResponse` instance.
        :rtype: BedrockStatusResponse
        """
<<<<<<< HEAD
        exception: BaseException

        for _ in range(tries):
            try:
                return BedrockServerStatus(self.host, self.port, self.timeout, **kwargs).read_status()
            except BaseException as e:
                exception = e

        raise exception  # type: ignore[attr-defined]

    async def async_status(self, tries: int = 3, **kwargs) -> BedrockStatusResponse:
=======
        return BedrockServerStatus(self.host, self.port, self.timeout, **kwargs).read_status()

    @retry(tries=3)
    async def async_status(self, **kwargs) -> BedrockStatusResponse:
>>>>>>> a4370429
        """Asynchronously checks the status of a Minecraft Bedrock Edition server.

        :param type **kwargs: Passed to a `BedrockServerStatus` instance.
        :return: Status information in a `BedrockStatusResponse` instance.
        :rtype: BedrockStatusResponse
        """
<<<<<<< HEAD
        exception: BaseException

        for _ in range(tries):
            try:
                return await BedrockServerStatus(self.host, self.port, self.timeout, **kwargs).read_status_async()
            except BaseException as e:
                exception = e

        raise exception  # type: ignore[attr-defined]
=======
        return await BedrockServerStatus(self.host, self.port, self.timeout, **kwargs).read_status_async()
>>>>>>> a4370429
<|MERGE_RESOLUTION|>--- conflicted
+++ resolved
@@ -77,20 +77,6 @@
         """
 
         connection = TCPSocketConnection((self.host, self.port), self.timeout)
-<<<<<<< HEAD
-        exception_to_raise_after_giving_up: Exception
-        for _ in range(tries):
-            try:
-                pinger = ServerPinger(connection, host=self.host, port=self.port, **kwargs)
-                pinger.handshake()
-                return pinger.test_ping()
-            except Exception as e:
-                exception_to_raise_after_giving_up = e
-        else:
-            raise exception_to_raise_after_giving_up  # type: ignore[attr-defined]
-
-    async def async_ping(self, tries: int = 3, **kwargs) -> float:
-=======
         return self._retry_ping(connection, **kwargs)
 
     @retry(tries=3)
@@ -100,7 +86,6 @@
         return pinger.test_ping()
 
     async def async_ping(self, **kwargs) -> float:
->>>>>>> a4370429
         """Asynchronously checks the latency between a Minecraft Java Edition server and the client (you).
 
         :param type **kwargs: Passed to a `AsyncServerPinger` instance.
@@ -110,21 +95,6 @@
 
         connection = TCPAsyncSocketConnection()
         await connection.connect((self.host, self.port), self.timeout)
-<<<<<<< HEAD
-        exception_to_raise_after_giving_up: Exception
-        for _ in range(tries):
-            try:
-                pinger = AsyncServerPinger(connection, host=self.host, port=self.port, **kwargs)
-                pinger.handshake()
-                ping = await pinger.test_ping()
-                return ping
-            except Exception as e:
-                exception_to_raise_after_giving_up = e
-        else:
-            raise exception_to_raise_after_giving_up  # type: ignore[attr-defined]
-
-    def status(self, tries: int = 3, **kwargs) -> PingResponse:
-=======
         return await self._retry_async_ping(connection, **kwargs)
 
     @retry(tries=3)
@@ -135,7 +105,6 @@
         return ping
 
     def status(self, **kwargs) -> PingResponse:
->>>>>>> a4370429
         """Checks the status of a Minecraft Java Edition server via the ping protocol.
 
         :param type **kwargs: Passed to a `ServerPinger` instance.
@@ -144,22 +113,6 @@
         """
 
         connection = TCPSocketConnection((self.host, self.port), self.timeout)
-<<<<<<< HEAD
-        exception_to_raise_after_giving_up: Exception
-        for _ in range(tries):
-            try:
-                pinger = ServerPinger(connection, host=self.host, port=self.port, **kwargs)
-                pinger.handshake()
-                result = pinger.read_status()
-                result.latency = pinger.test_ping()
-                return result
-            except Exception as e:
-                exception_to_raise_after_giving_up = e
-        else:
-            raise exception_to_raise_after_giving_up  # type: ignore[attr-defined]
-
-    async def async_status(self, tries: int = 3, **kwargs) -> PingResponse:
-=======
         return self._retry_status(connection, **kwargs)
 
     @retry(tries=3)
@@ -171,7 +124,6 @@
         return result
 
     async def async_status(self, **kwargs) -> PingResponse:
->>>>>>> a4370429
         """Asynchronously checks the status of a Minecraft Java Edition server via the ping protocol.
 
         :param type **kwargs: Passed to a `AsyncServerPinger` instance.
@@ -181,22 +133,6 @@
 
         connection = TCPAsyncSocketConnection()
         await connection.connect((self.host, self.port), self.timeout)
-<<<<<<< HEAD
-        exception_to_raise_after_giving_up: Exception
-        for _ in range(tries):
-            try:
-                pinger = AsyncServerPinger(connection, host=self.host, port=self.port, **kwargs)
-                pinger.handshake()
-                result = await pinger.read_status()
-                result.latency = await pinger.test_ping()
-                return result
-            except Exception as e:
-                exception_to_raise_after_giving_up = e
-        else:
-            raise exception_to_raise_after_giving_up  # type: ignore[attr-defined]
-
-    def query(self, tries: int = 3) -> QueryResponse:
-=======
         return await self._retry_async_status(connection, **kwargs)
 
     @retry(tries=3)
@@ -208,7 +144,6 @@
         return result
 
     def query(self) -> QueryResponse:
->>>>>>> a4370429
         """Checks the status of a Minecraft Java Edition server via the query protocol.
 
         :return: Query status information in a `QueryResponse` instance.
@@ -223,21 +158,6 @@
         except DNSException:
             pass
 
-<<<<<<< HEAD
-        exception_to_raise_after_giving_up: Exception
-        for _ in range(tries):
-            try:
-                connection = UDPSocketConnection((host, self.port), self.timeout)
-                querier = ServerQuerier(connection)
-                querier.handshake()
-                return querier.read_query()
-            except Exception as e:
-                exception_to_raise_after_giving_up = e
-        else:
-            raise exception_to_raise_after_giving_up  # type: ignore[attr-defined]
-
-    async def async_query(self, tries: int = 3) -> QueryResponse:
-=======
         return self._retry_query(host)
 
     @retry(tries=3)
@@ -248,7 +168,6 @@
         return querier.read_query()
 
     async def async_query(self) -> QueryResponse:
->>>>>>> a4370429
         """Asynchronously checks the status of a Minecraft Java Edition server via the query protocol.
 
         :return: Query status information in a `QueryResponse` instance.
@@ -263,20 +182,6 @@
         except DNSException:
             pass
 
-<<<<<<< HEAD
-        exception_to_raise_after_giving_up: BaseException
-        for _ in range(tries):
-            try:
-                connection = UDPAsyncSocketConnection()
-                await connection.connect((host, self.port), self.timeout)
-                querier = AsyncServerQuerier(connection)
-                await querier.handshake()
-                return await querier.read_query()
-            except Exception as e:
-                exception_to_raise_after_giving_up = e
-        else:
-            raise exception_to_raise_after_giving_up  # type: ignore[attr-defined]
-=======
         return await self._retry_async_query(host)
 
     @retry(tries=3)
@@ -286,7 +191,6 @@
         querier = AsyncServerQuerier(connection)
         await querier.handshake()
         return await querier.read_query()
->>>>>>> a4370429
 
 
 class MinecraftBedrockServer:
@@ -313,15 +217,11 @@
         :return: A `MinecraftBedrockServer` instance.
         :rtype: MinecraftBedrockServer
         """
-<<<<<<< HEAD
-        return cls(*parse_address(address))  # type: ignore[arg-type]  # This will be fixed in PR #190
-=======
         host, port = parse_address(address)
         # If the address didn't contain port, fall back to constructor's default
         if port is None:
             return cls(host)
         return cls(host, port)
->>>>>>> a4370429
 
     @retry(tries=3)
     def status(self, **kwargs) -> BedrockStatusResponse:
@@ -331,40 +231,14 @@
         :return: Status information in a `BedrockStatusResponse` instance.
         :rtype: BedrockStatusResponse
         """
-<<<<<<< HEAD
-        exception: BaseException
-
-        for _ in range(tries):
-            try:
-                return BedrockServerStatus(self.host, self.port, self.timeout, **kwargs).read_status()
-            except BaseException as e:
-                exception = e
-
-        raise exception  # type: ignore[attr-defined]
-
-    async def async_status(self, tries: int = 3, **kwargs) -> BedrockStatusResponse:
-=======
         return BedrockServerStatus(self.host, self.port, self.timeout, **kwargs).read_status()
 
     @retry(tries=3)
     async def async_status(self, **kwargs) -> BedrockStatusResponse:
->>>>>>> a4370429
         """Asynchronously checks the status of a Minecraft Bedrock Edition server.
 
         :param type **kwargs: Passed to a `BedrockServerStatus` instance.
         :return: Status information in a `BedrockStatusResponse` instance.
         :rtype: BedrockStatusResponse
         """
-<<<<<<< HEAD
-        exception: BaseException
-
-        for _ in range(tries):
-            try:
-                return await BedrockServerStatus(self.host, self.port, self.timeout, **kwargs).read_status_async()
-            except BaseException as e:
-                exception = e
-
-        raise exception  # type: ignore[attr-defined]
-=======
-        return await BedrockServerStatus(self.host, self.port, self.timeout, **kwargs).read_status_async()
->>>>>>> a4370429
+        return await BedrockServerStatus(self.host, self.port, self.timeout, **kwargs).read_status_async()