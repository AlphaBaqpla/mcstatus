from __future__ import annotations

import warnings
from abc import ABC
from typing import TYPE_CHECKING

import dns.resolver

from mcstatus.address import Address, async_minecraft_srv_address_lookup, minecraft_srv_address_lookup
from mcstatus.bedrock_status import BedrockServerStatus
from mcstatus.pinger import AsyncServerPinger, ServerPinger
from mcstatus.protocol.connection import (
    TCPAsyncSocketConnection,
    TCPSocketConnection,
    UDPAsyncSocketConnection,
    UDPSocketConnection,
)
from mcstatus.querier import AsyncServerQuerier, QueryResponse, ServerQuerier
from mcstatus.status_response import BedrockStatusResponse, JavaStatusResponse
from mcstatus.utils import retry

if TYPE_CHECKING:
    from typing_extensions import Self


__all__ = ["MCServer", "JavaServer", "BedrockServer"]


class MCServer(ABC):
    """Base abstract class for a general minecraft server.

    This class only contains the basic logic shared across both java and bedrock versions,
    it doesn't include any version specific settings and it can't be used to make any requests.
    """

    DEFAULT_PORT: int

    def __init__(self, host: str, port: int | None = None, timeout: float = 3):
        """
        :param host: The host/ip of the minecraft server.
        :param port: The port that the server is on.
        :param timeout: The timeout in seconds before failing to connect.
        """
        if port is None:
            port = self.DEFAULT_PORT
        self.address = Address(host, port)
        self.timeout = timeout

    @classmethod
    def lookup(cls, address: str, timeout: float = 3) -> Self:
        """Mimics minecraft's server address field.

        :param address: The address of the Minecraft server, like ``example.com:19132``
        :param timeout: The timeout in seconds before failing to connect.
        """
        addr = Address.parse_address(address, default_port=cls.DEFAULT_PORT)
        return cls(addr.host, addr.port, timeout=timeout)


class JavaServer(MCServer):
    """Base class for a Minecraft Java Edition server."""

    DEFAULT_PORT = 25565

    @classmethod
    def lookup(cls, address: str, timeout: float = 3) -> Self:
        """Mimics minecraft's server address field.

        With Java servers, on top of just parsing the address, we also check the
        DNS records for an SRV record that points to the server, which is the same
        behavior as with minecraft's server address field for Java. This DNS record
        resolution is happening synchronously (see :meth:`.async_lookup`).

        :param address: The address of the Minecraft server, like ``example.com:25565``.
        :param timeout: The timeout in seconds before failing to connect.
        """
        addr = minecraft_srv_address_lookup(address, default_port=cls.DEFAULT_PORT, lifetime=timeout)
        return cls(addr.host, addr.port, timeout=timeout)

    @classmethod
    async def async_lookup(cls, address: str, timeout: float = 3) -> Self:
        """Asynchronous alternative to :meth:`.lookup`.

        For more details, check the :meth:`JavaServer.lookup() <.lookup>` docstring.
        """
        addr = await async_minecraft_srv_address_lookup(address, default_port=cls.DEFAULT_PORT, lifetime=timeout)
        return cls(addr.host, addr.port, timeout=timeout)

    def ping(self, **kwargs) -> float:
        """Checks the latency between a Minecraft Java Edition server and the client (you).

        :param kwargs: Passed to a :class:`~mcstatus.pinger.ServerPinger` instance.
        :return: The latency between the Minecraft Server and you.
        """

        with TCPSocketConnection(self.address, self.timeout) as connection:
            return self._retry_ping(connection, **kwargs)

    @retry(tries=3)
    def _retry_ping(self, connection: TCPSocketConnection, **kwargs) -> float:
        pinger = ServerPinger(connection, address=self.address, **kwargs)
        pinger.handshake()
        return pinger.test_ping()

    async def async_ping(self, **kwargs) -> float:
        """Asynchronously checks the latency between a Minecraft Java Edition server and the client (you).

        :param kwargs: Passed to a :class:`~mcstatus.pinger.AsyncServerPinger` instance.
        :return: The latency between the Minecraft Server and you.
        """

        async with TCPAsyncSocketConnection(self.address, self.timeout) as connection:
            return await self._retry_async_ping(connection, **kwargs)

    @retry(tries=3)
    async def _retry_async_ping(self, connection: TCPAsyncSocketConnection, **kwargs) -> float:
        pinger = AsyncServerPinger(connection, address=self.address, **kwargs)
        pinger.handshake()
        ping = await pinger.test_ping()
        return ping

<<<<<<< HEAD
    def status(self, **kwargs) -> JavaStatusResponse:
        """Checks the status of a Minecraft Java Edition server via the ping protocol.

        :param type **kwargs: Passed to a `ServerPinger` instance.
        :return: Status information in a `JavaStatusResponse` instance.
=======
    def status(self, **kwargs) -> PingResponse:
        """Checks the status of a Minecraft Java Edition server via the status protocol.

        :param kwargs: Passed to a :class:`~mcstatus.pinger.ServerPinger` instance.
        :return: Status information in a :class:`~mcstatus.pinger.PingResponse` instance.
>>>>>>> 1ca02010
        """

        with TCPSocketConnection(self.address, self.timeout) as connection:
            return self._retry_status(connection, **kwargs)

    @retry(tries=3)
    def _retry_status(self, connection: TCPSocketConnection, **kwargs) -> JavaStatusResponse:
        pinger = ServerPinger(connection, address=self.address, **kwargs)
        pinger.handshake()
        result = pinger.read_status()
        return result

<<<<<<< HEAD
    async def async_status(self, **kwargs) -> JavaStatusResponse:
        """Asynchronously checks the status of a Minecraft Java Edition server via the ping protocol.

        :param type **kwargs: Passed to a `AsyncServerPinger` instance.
        :return: Status information in a `JavaStatusResponse` instance.
=======
    async def async_status(self, **kwargs) -> PingResponse:
        """Asynchronously checks the status of a Minecraft Java Edition server via the status protocol.

        :param kwargs: Passed to a :class:`~mcstatus.pinger.AsyncServerPinger` instance.
        :return: Status information in a :class:`~mcstatus.pinger.PingResponse` instance.
>>>>>>> 1ca02010
        """

        async with TCPAsyncSocketConnection(self.address, self.timeout) as connection:
            return await self._retry_async_status(connection, **kwargs)

    @retry(tries=3)
    async def _retry_async_status(self, connection: TCPAsyncSocketConnection, **kwargs) -> JavaStatusResponse:
        pinger = AsyncServerPinger(connection, address=self.address, **kwargs)
        pinger.handshake()
        result = await pinger.read_status()
        return result

    def query(self) -> QueryResponse:
        """Checks the status of a Minecraft Java Edition server via the query protocol."""
        # TODO: WARNING: This try-except for NXDOMAIN is only done because
        # of failing tests on mac-os, which for some reason can't resolve 'localhost'
        # into '127.0.0.1'. This try-except needs to be removed once this issue
        # is resolved!
        try:
            ip = str(self.address.resolve_ip())
        except dns.resolver.NXDOMAIN:
            warnings.warn(f"Resolving IP for {self.address.host} failed with NXDOMAIN")
            ip = self.address.host

        return self._retry_query(Address(ip, self.address.port))

    @retry(tries=3)
    def _retry_query(self, addr: Address) -> QueryResponse:
        with UDPSocketConnection(addr, self.timeout) as connection:
            querier = ServerQuerier(connection)
            querier.handshake()
            return querier.read_query()

    async def async_query(self) -> QueryResponse:
        """Asynchronously checks the status of a Minecraft Java Edition server via the query protocol."""
        # TODO: WARNING: This try-except for NXDOMAIN is only done because
        # of failing tests on mac-os, which for some reason can't resolve 'localhost'
        # into '127.0.0.1'. This try-except needs to be removed once this issue
        # is resolved!
        try:
            ip = str(await self.address.async_resolve_ip())
        except dns.resolver.NXDOMAIN:
            warnings.warn(f"Resolving IP for {self.address.host} failed with NXDOMAIN")
            ip = self.address.host

        return await self._retry_async_query(Address(ip, self.address.port))

    @retry(tries=3)
    async def _retry_async_query(self, address: Address) -> QueryResponse:
        async with UDPAsyncSocketConnection(address, self.timeout) as connection:
            querier = AsyncServerQuerier(connection)
            await querier.handshake()
            return await querier.read_query()


class BedrockServer(MCServer):
    """Base class for a Minecraft Bedrock Edition server."""

    DEFAULT_PORT = 19132

    @retry(tries=3)
    def status(self, **kwargs) -> BedrockStatusResponse:
        """Checks the status of a Minecraft Bedrock Edition server.

        :param kwargs: Passed to a :class:`~mcstatus.bedrock_status.BedrockServerStatus` instance.
        :return: Status information in a :class:`~mcstatus.bedrock_status.BedrockStatusResponse` instance.
        """
        return BedrockServerStatus(self.address, self.timeout, **kwargs).read_status()

    @retry(tries=3)
    async def async_status(self, **kwargs) -> BedrockStatusResponse:
        """Asynchronously checks the status of a Minecraft Bedrock Edition server.

        :param kwargs: Passed to a :class:`~mcstatus.bedrock_status.BedrockServerStatus` instance.
        :return: Status information in a :class:`~mcstatus.bedrock_status.BedrockStatusResponse` instance.
        """
        return await BedrockServerStatus(self.address, self.timeout, **kwargs).read_status_async()<|MERGE_RESOLUTION|>--- conflicted
+++ resolved
@@ -119,19 +119,11 @@
         ping = await pinger.test_ping()
         return ping
 
-<<<<<<< HEAD
     def status(self, **kwargs) -> JavaStatusResponse:
-        """Checks the status of a Minecraft Java Edition server via the ping protocol.
-
-        :param type **kwargs: Passed to a `ServerPinger` instance.
-        :return: Status information in a `JavaStatusResponse` instance.
-=======
-    def status(self, **kwargs) -> PingResponse:
         """Checks the status of a Minecraft Java Edition server via the status protocol.
 
         :param kwargs: Passed to a :class:`~mcstatus.pinger.ServerPinger` instance.
-        :return: Status information in a :class:`~mcstatus.pinger.PingResponse` instance.
->>>>>>> 1ca02010
+        :return: Status information in a :class:`~mcstatus.status_response.JavaStatusResponse` instance.
         """
 
         with TCPSocketConnection(self.address, self.timeout) as connection:
@@ -144,19 +136,11 @@
         result = pinger.read_status()
         return result
 
-<<<<<<< HEAD
     async def async_status(self, **kwargs) -> JavaStatusResponse:
-        """Asynchronously checks the status of a Minecraft Java Edition server via the ping protocol.
-
-        :param type **kwargs: Passed to a `AsyncServerPinger` instance.
-        :return: Status information in a `JavaStatusResponse` instance.
-=======
-    async def async_status(self, **kwargs) -> PingResponse:
         """Asynchronously checks the status of a Minecraft Java Edition server via the status protocol.
 
         :param kwargs: Passed to a :class:`~mcstatus.pinger.AsyncServerPinger` instance.
-        :return: Status information in a :class:`~mcstatus.pinger.PingResponse` instance.
->>>>>>> 1ca02010
+        :return: Status information in a :class:`~mcstatus.status_response.JavaStatusResponse` instance.
         """
 
         async with TCPAsyncSocketConnection(self.address, self.timeout) as connection:
@@ -222,7 +206,7 @@
         """Checks the status of a Minecraft Bedrock Edition server.
 
         :param kwargs: Passed to a :class:`~mcstatus.bedrock_status.BedrockServerStatus` instance.
-        :return: Status information in a :class:`~mcstatus.bedrock_status.BedrockStatusResponse` instance.
+        :return: Status information in a :class:`~mcstatus.status_response.BedrockStatusResponse` instance.
         """
         return BedrockServerStatus(self.address, self.timeout, **kwargs).read_status()
 
@@ -231,6 +215,6 @@
         """Asynchronously checks the status of a Minecraft Bedrock Edition server.
 
         :param kwargs: Passed to a :class:`~mcstatus.bedrock_status.BedrockServerStatus` instance.
-        :return: Status information in a :class:`~mcstatus.bedrock_status.BedrockStatusResponse` instance.
+        :return: Status information in a :class:`~mcstatus.status_response.BedrockStatusResponse` instance.
         """
         return await BedrockServerStatus(self.address, self.timeout, **kwargs).read_status_async()