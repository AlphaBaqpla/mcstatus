from __future__ import annotations

from typing import Optional, TYPE_CHECKING, Tuple
from urllib.parse import urlparse

import dns.resolver
<<<<<<< HEAD
=======
from dns.exception import DNSException
from dns.rdatatype import RdataType
>>>>>>> 4b81af2c

from mcstatus.bedrock_status import BedrockServerStatus, BedrockStatusResponse
from mcstatus.pinger import AsyncServerPinger, PingResponse, ServerPinger
from mcstatus.protocol.connection import (
    TCPAsyncSocketConnection,
    TCPSocketConnection,
    UDPAsyncSocketConnection,
    UDPSocketConnection,
)
from mcstatus.querier import AsyncServerQuerier, QueryResponse, ServerQuerier
from mcstatus.utils import deprecated, retry


if TYPE_CHECKING:
    from typing_extensions import Self


__all__ = ["JavaServer", "BedrockServer", "MinecraftServer", "MinecraftBedrockServer"]


def parse_address(address: str) -> Tuple[str, Optional[int]]:
    tmp = urlparse("//" + address)
    if not tmp.hostname:
        raise ValueError(f"Invalid address '{address}'")
    return (tmp.hostname, tmp.port)


def ensure_valid(host: object, port: object):
    if not isinstance(host, str):
        raise TypeError(f"Host must be a string address, got {type(host)} ({host!r})")
    if not isinstance(port, int):
        raise TypeError(f"Port must be an integer port number, got {type(port)} ({port})")
    if port > 65535 or port < 0:
        raise ValueError(f"Port must be within the allowed range (0-2^16), got {port}")


class JavaServer:
    """Base class for a Minecraft Java Edition server.

    :param str host: The host/address/ip of the Minecraft server.
    :param int port: The port that the server is on.
    :param float timeout: The timeout in seconds before failing to connect.
    :attr host:
    :attr port:
    """

    def __init__(self, host: str, port: int = 25565, timeout: float = 3):
        ensure_valid(host, port)
        self.host = host
        self.port = port
        self.timeout = timeout

    @staticmethod
    def _dns_srv_lookup(address: str) -> Tuple[str, int]:
        """Perform a DNS resolution for SRV record pointing to the Java Server.

        :param str address: The address to resolve for.
        :return: A tuple of host string and port number
        :raises: dns.resolver.NXDOMAIN if the SRV record doesn't exist
        :raises: dns.resolver.YXDOMAIN if the SRV record name is too long
        :raises: dns.resolver.Timeout if the SRV record wasn't found in time
        :raises: Other dns.resolver.resolve exception pointing to a deeper issue
        """
        answers = dns.resolver.resolve("_minecraft._tcp." + address, "SRV")
        # There should only be one answer here, though in case the server
        # does actually point to multiple IPs, we just pick the first one
        answer = answers[0]
        host = str(answer.target).rstrip(".")
        port = int(answer.port)
        return host, port

    @staticmethod
    def _dns_a_lookup(hostname: str) -> str:
        """Perform a DNS resolution for an A record to given hostname

        :param str address: The address to resolve for.
        :return: The resolved IP address from the A record
        :raises: dns.resolver.NXDOMAIN if the record wasn't found
        :raises: dns.resolver.YXDOMAIN if the record name was too long
        :raises: dns.resolver.Timeout if the record wasn't found in time
        :raises: Other dns.resolver.resolve exception pointing to a deeper issue
        """
        answers = dns.resolver.resolve(hostname, "A")
        # There should only be one answer here, though in case the server
        # does actually point to multiple IPs, we just pick the first one
        answer = answers[0]
        hostname = str(answer).rstrip(".")
        return hostname

    @classmethod
    def lookup(cls, address: str, timeout: float = 3) -> Self:
        """Parses the given address and checks DNS records for an SRV record that points to the Minecraft server.

        :param str address: The address of the Minecraft server, like `example.com:25565`
        :param float timeout: The timeout in seconds before failing to connect.
        :return: A `MinecraftServer` instance.
        """
        host, port = parse_address(address)
<<<<<<< HEAD

        # If we have a port, no DNS resolution is needed, just make the instance, we know where to connect
        if port is not None:
            return cls(host, port, timeout=timeout)

        # Try to look for an SRV DNS record. If present, make the instance with host and port from it.
        try:
            host, port = cls._dns_srv_lookup(host)
        except dns.resolver.NXDOMAIN:
            # The DNS record doesn't exist, this doesn't necessarily mean the server doesn't exist though
            # SRV record is optional and some servers don't expose it. So we simply use the host from the
            # address and fall back to the default port
            return cls(host, timeout=timeout)

        # We have the host and port from the SRV record, use it to make the instance
        return cls(host, port, timeout=timeout)
=======
        if port is None:
            port = 25565
            try:
                answers = dns.resolver.resolve("_minecraft._tcp." + host, RdataType.SRV)
                if len(answers):
                    answer = answers[0]
                    host = str(answer.target).rstrip(".")
                    port = int(answer.port)
            except Exception:
                pass

        return cls(host, port, timeout)
>>>>>>> 4b81af2c

    def ping(self, **kwargs) -> float:
        """Checks the latency between a Minecraft Java Edition server and the client (you).

        :param type **kwargs: Passed to a `ServerPinger` instance.
        :return: The latency between the Minecraft Server and you.
        :rtype: float
        """

        connection = TCPSocketConnection((self.host, self.port), self.timeout)
        return self._retry_ping(connection, **kwargs)

    @retry(tries=3)
    def _retry_ping(self, connection: TCPSocketConnection, **kwargs) -> float:
        pinger = ServerPinger(connection, host=self.host, port=self.port, **kwargs)
        pinger.handshake()
        return pinger.test_ping()

    async def async_ping(self, **kwargs) -> float:
        """Asynchronously checks the latency between a Minecraft Java Edition server and the client (you).

        :param type **kwargs: Passed to a `AsyncServerPinger` instance.
        :return: The latency between the Minecraft Server and you.
        :rtype: float
        """

        connection = TCPAsyncSocketConnection()
        await connection.connect((self.host, self.port), self.timeout)
        return await self._retry_async_ping(connection, **kwargs)

    @retry(tries=3)
    async def _retry_async_ping(self, connection: TCPAsyncSocketConnection, **kwargs) -> float:
        pinger = AsyncServerPinger(connection, host=self.host, port=self.port, **kwargs)
        pinger.handshake()
        ping = await pinger.test_ping()
        return ping

    def status(self, **kwargs) -> PingResponse:
        """Checks the status of a Minecraft Java Edition server via the ping protocol.

        :param type **kwargs: Passed to a `ServerPinger` instance.
        :return: Status information in a `PingResponse` instance.
        :rtype: PingResponse
        """

        connection = TCPSocketConnection((self.host, self.port), self.timeout)
        return self._retry_status(connection, **kwargs)

    @retry(tries=3)
    def _retry_status(self, connection: TCPSocketConnection, **kwargs) -> PingResponse:
        pinger = ServerPinger(connection, host=self.host, port=self.port, **kwargs)
        pinger.handshake()
        result = pinger.read_status()
        result.latency = pinger.test_ping()
        return result

    async def async_status(self, **kwargs) -> PingResponse:
        """Asynchronously checks the status of a Minecraft Java Edition server via the ping protocol.

        :param type **kwargs: Passed to a `AsyncServerPinger` instance.
        :return: Status information in a `PingResponse` instance.
        :rtype: PingResponse
        """

        connection = TCPAsyncSocketConnection()
        await connection.connect((self.host, self.port), self.timeout)
        return await self._retry_async_status(connection, **kwargs)

    @retry(tries=3)
    async def _retry_async_status(self, connection: TCPAsyncSocketConnection, **kwargs) -> PingResponse:
        pinger = AsyncServerPinger(connection, host=self.host, port=self.port, **kwargs)
        pinger.handshake()
        result = await pinger.read_status()
        result.latency = await pinger.test_ping()
        return result

    def query(self) -> QueryResponse:
        """Checks the status of a Minecraft Java Edition server via the query protocol.

        :return: Query status information in a `QueryResponse` instance.
        :rtype: QueryResponse
        """
        try:
<<<<<<< HEAD
            ip = self._dns_a_lookup(self.host)
        except dns.resolver.NXDOMAIN:
            # The A record lookup can fail here since the host could already be an IP, not a hostname
            # However it can also fail if the hostname is just invalid and doesn't have any MC server
            # attached to it, in which case we'll get an error after connecting with the socket.
            ip = self.host
=======
            answers = dns.resolver.resolve(host, RdataType.A)
            if len(answers):
                answer = answers[0]
                host = str(answer).rstrip(".")
        except DNSException:
            pass
>>>>>>> 4b81af2c

        return self._retry_query(ip)

    @retry(tries=3)
    def _retry_query(self, ip: str) -> QueryResponse:
        connection = UDPSocketConnection((ip, self.port), self.timeout)
        querier = ServerQuerier(connection)
        querier.handshake()
        return querier.read_query()

    async def async_query(self) -> QueryResponse:
        """Asynchronously checks the status of a Minecraft Java Edition server via the query protocol.

        :return: Query status information in a `QueryResponse` instance.
        :rtype: QueryResponse
        """
        try:
<<<<<<< HEAD
            ip = self._dns_a_lookup(self.host)
        except dns.resolver.NXDOMAIN:
            # The A record lookup can fail here since the host could already be an IP, not a hostname
            # However it can also fail if the hostname is just invalid and doesn't have any MC server
            # attached to it, in which case we'll get an error after connecting with the socket.
            ip = self.host
=======
            answers = dns.resolver.resolve(host, RdataType.A)
            if len(answers):
                answer = answers[0]
                host = str(answer).rstrip(".")
        except DNSException:
            pass
>>>>>>> 4b81af2c

        return await self._retry_async_query(ip)

    @retry(tries=3)
    async def _retry_async_query(self, ip: str) -> QueryResponse:
        connection = UDPAsyncSocketConnection()
        await connection.connect((ip, self.port), self.timeout)
        querier = AsyncServerQuerier(connection)
        await querier.handshake()
        return await querier.read_query()


class BedrockServer:
    """Base class for a Minecraft Bedrock Edition server.

    :param str host: The host/address/ip of the Minecraft server.
    :param int port: The port that the server is on.
    :param float timeout: The timeout in seconds before failing to connect.
    :attr host:
    :attr port:
    """

    def __init__(self, host: str, port: int = 19132, timeout: float = 3):
        ensure_valid(host, port)
        self.host = host
        self.port = port
        self.timeout = timeout

    @classmethod
    def lookup(cls, address: str) -> Self:
        """Parses a given address and returns a MinecraftBedrockServer instance.

        :param str address: The address of the Minecraft server, like `example.com:19132`
        :return: A `MinecraftBedrockServer` instance.
        :rtype: MinecraftBedrockServer
        """
        host, port = parse_address(address)
        # If the address didn't contain port, fall back to constructor's default
        if port is None:
            return cls(host)
        return cls(host, port)

    @retry(tries=3)
    def status(self, **kwargs) -> BedrockStatusResponse:
        """Checks the status of a Minecraft Bedrock Edition server.

        :param type **kwargs: Passed to a `BedrockServerStatus` instance.
        :return: Status information in a `BedrockStatusResponse` instance.
        :rtype: BedrockStatusResponse
        """
        return BedrockServerStatus(self.host, self.port, self.timeout, **kwargs).read_status()

    @retry(tries=3)
    async def async_status(self, **kwargs) -> BedrockStatusResponse:
        """Asynchronously checks the status of a Minecraft Bedrock Edition server.

        :param type **kwargs: Passed to a `BedrockServerStatus` instance.
        :return: Status information in a `BedrockStatusResponse` instance.
        :rtype: BedrockStatusResponse
        """
        return await BedrockServerStatus(self.host, self.port, self.timeout, **kwargs).read_status_async()


@deprecated(replacement="JavaServer", date="2022-08", methods=("__init__",))
class MinecraftServer(JavaServer):
    """This is a deprecated version of the base class for a Java Minecraft Server.

    This class is kept purely for backwards compatibility reasons and will be removed eventually.
    """

    def __init__(self, host: str, port: int = 25565, timeout: float = 3):
        super().__init__(host, port=port, timeout=timeout)


@deprecated(replacement="BedrockServer", date="2022-08", methods=("__init__",))
class MinecraftBedrockServer(BedrockServer):
    """This is a deprecated version of the base class for a Bedrock Minecraft Server.

    This class is kept purely for backwards compatibility reasons and will be removed eventually.
    """

    def __init__(self, host: str, port: int = 19139, timeout: float = 3):
        super().__init__(host, port=port, timeout=timeout)<|MERGE_RESOLUTION|>--- conflicted
+++ resolved
@@ -4,11 +4,7 @@
 from urllib.parse import urlparse
 
 import dns.resolver
-<<<<<<< HEAD
-=======
-from dns.exception import DNSException
 from dns.rdatatype import RdataType
->>>>>>> 4b81af2c
 
 from mcstatus.bedrock_status import BedrockServerStatus, BedrockStatusResponse
 from mcstatus.pinger import AsyncServerPinger, PingResponse, ServerPinger
@@ -21,7 +17,6 @@
 from mcstatus.querier import AsyncServerQuerier, QueryResponse, ServerQuerier
 from mcstatus.utils import deprecated, retry
 
-
 if TYPE_CHECKING:
     from typing_extensions import Self
 
@@ -72,7 +67,7 @@
         :raises: dns.resolver.Timeout if the SRV record wasn't found in time
         :raises: Other dns.resolver.resolve exception pointing to a deeper issue
         """
-        answers = dns.resolver.resolve("_minecraft._tcp." + address, "SRV")
+        answers = dns.resolver.resolve("_minecraft._tcp." + address, RdataType.SRV)
         # There should only be one answer here, though in case the server
         # does actually point to multiple IPs, we just pick the first one
         answer = answers[0]
@@ -91,7 +86,7 @@
         :raises: dns.resolver.Timeout if the record wasn't found in time
         :raises: Other dns.resolver.resolve exception pointing to a deeper issue
         """
-        answers = dns.resolver.resolve(hostname, "A")
+        answers = dns.resolver.resolve(hostname, RdataType.A)
         # There should only be one answer here, though in case the server
         # does actually point to multiple IPs, we just pick the first one
         answer = answers[0]
@@ -107,7 +102,6 @@
         :return: A `MinecraftServer` instance.
         """
         host, port = parse_address(address)
-<<<<<<< HEAD
 
         # If we have a port, no DNS resolution is needed, just make the instance, we know where to connect
         if port is not None:
@@ -124,20 +118,6 @@
 
         # We have the host and port from the SRV record, use it to make the instance
         return cls(host, port, timeout=timeout)
-=======
-        if port is None:
-            port = 25565
-            try:
-                answers = dns.resolver.resolve("_minecraft._tcp." + host, RdataType.SRV)
-                if len(answers):
-                    answer = answers[0]
-                    host = str(answer.target).rstrip(".")
-                    port = int(answer.port)
-            except Exception:
-                pass
-
-        return cls(host, port, timeout)
->>>>>>> 4b81af2c
 
     def ping(self, **kwargs) -> float:
         """Checks the latency between a Minecraft Java Edition server and the client (you).
@@ -221,21 +201,12 @@
         :rtype: QueryResponse
         """
         try:
-<<<<<<< HEAD
             ip = self._dns_a_lookup(self.host)
         except dns.resolver.NXDOMAIN:
             # The A record lookup can fail here since the host could already be an IP, not a hostname
             # However it can also fail if the hostname is just invalid and doesn't have any MC server
             # attached to it, in which case we'll get an error after connecting with the socket.
             ip = self.host
-=======
-            answers = dns.resolver.resolve(host, RdataType.A)
-            if len(answers):
-                answer = answers[0]
-                host = str(answer).rstrip(".")
-        except DNSException:
-            pass
->>>>>>> 4b81af2c
 
         return self._retry_query(ip)
 
@@ -253,21 +224,12 @@
         :rtype: QueryResponse
         """
         try:
-<<<<<<< HEAD
             ip = self._dns_a_lookup(self.host)
         except dns.resolver.NXDOMAIN:
             # The A record lookup can fail here since the host could already be an IP, not a hostname
             # However it can also fail if the hostname is just invalid and doesn't have any MC server
             # attached to it, in which case we'll get an error after connecting with the socket.
             ip = self.host
-=======
-            answers = dns.resolver.resolve(host, RdataType.A)
-            if len(answers):
-                answer = answers[0]
-                host = str(answer).rstrip(".")
-        except DNSException:
-            pass
->>>>>>> 4b81af2c
 
         return await self._retry_async_query(ip)
 
