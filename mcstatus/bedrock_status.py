from __future__ import annotations

import asyncio
import socket
import struct
from time import perf_counter

import asyncio_dgram

from mcstatus.address import Address
from mcstatus.status_response import BedrockStatusResponse

# TODO Remove this useless __all__ after 2023-08
__all__ = ("BedrockServerStatus", "BedrockStatusResponse")


class BedrockServerStatus:
    request_status_data = bytes.fromhex(
        # see https://wiki.vg/Raknet_Protocol#Unconnected_Ping
        "01" + "000000000000000000" + "ffff00fefefefefdfdfdfd12345678" + "0000000000000000"  # fmt: skip
    )

    def __init__(self, address: Address, timeout: float = 3):
        self.address = address
        self.timeout = timeout

    @staticmethod
    def parse_response(data: bytes, latency: float) -> BedrockStatusResponse:
        data = data[1:]
        name_length = struct.unpack(">H", data[32:34])[0]
        decoded_data = data[34 : 34 + name_length].decode().split(";")

        return BedrockStatusResponse.build(decoded_data, latency)

    def read_status(self) -> BedrockStatusResponse:
        start = perf_counter()
        data = self._read_status()
        end = perf_counter()
        return self.parse_response(data, (end - start) * 1000)

    def _read_status(self) -> bytes:
        s = socket.socket(socket.AF_INET, socket.SOCK_DGRAM)
        s.settimeout(self.timeout)

        s.sendto(self.request_status_data, self.address)
        data, _ = s.recvfrom(2048)

        return data

    async def read_status_async(self) -> BedrockStatusResponse:
        start = perf_counter()
        data = await self._read_status_async()
        end = perf_counter()

        return self.parse_response(data, (end - start) * 1000)

    async def _read_status_async(self) -> bytes:
        stream = None
        try:
            conn = asyncio_dgram.connect(self.address)
            stream = await asyncio.wait_for(conn, timeout=self.timeout)

            await asyncio.wait_for(stream.send(self.request_status_data), timeout=self.timeout)
            data, _ = await asyncio.wait_for(stream.recv(), timeout=self.timeout)
        finally:
            if stream is not None:
                stream.close()

<<<<<<< HEAD
        return data


class BedrockStatusResponse:
    """Documentation for this class is written by hand, without docstrings.

    This is because the class is not supposted to be auto-documented.

    Please see https://mcstatus.readthedocs.io/en/latest/api/basic/#mcstatus.bedrock_status.BedrockStatusResponse
    for the actual documentation.
    """

    class Version:
        def __init__(self, protocol: int, brand: str, version: str):
            self.protocol = protocol
            self.brand = brand
            self.version = version

    def __init__(
        self,
        protocol: int,
        brand: str,
        version: str,
        latency: float,
        players_online: int,
        players_max: int,
        motd: str,
        map_: str | None,
        gamemode: str | None,
    ):
        self.version = self.Version(protocol, brand, version)
        self.latency = latency
        self.players_online = players_online
        self.players_max = players_max
        self.motd = motd
        self.map = map_
        self.gamemode = gamemode
=======
        return data
>>>>>>> ffc51577
<|MERGE_RESOLUTION|>--- conflicted
+++ resolved
@@ -66,44 +66,4 @@
             if stream is not None:
                 stream.close()
 
-<<<<<<< HEAD
-        return data
-
-
-class BedrockStatusResponse:
-    """Documentation for this class is written by hand, without docstrings.
-
-    This is because the class is not supposted to be auto-documented.
-
-    Please see https://mcstatus.readthedocs.io/en/latest/api/basic/#mcstatus.bedrock_status.BedrockStatusResponse
-    for the actual documentation.
-    """
-
-    class Version:
-        def __init__(self, protocol: int, brand: str, version: str):
-            self.protocol = protocol
-            self.brand = brand
-            self.version = version
-
-    def __init__(
-        self,
-        protocol: int,
-        brand: str,
-        version: str,
-        latency: float,
-        players_online: int,
-        players_max: int,
-        motd: str,
-        map_: str | None,
-        gamemode: str | None,
-    ):
-        self.version = self.Version(protocol, brand, version)
-        self.latency = latency
-        self.players_online = players_online
-        self.players_max = players_max
-        self.motd = motd
-        self.map = map_
-        self.gamemode = gamemode
-=======
-        return data
->>>>>>> ffc51577
+        return data