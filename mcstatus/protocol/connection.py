from __future__ import annotations

<<<<<<< HEAD
import asyncio
=======
from abc import abstractmethod, ABC
from typing import TYPE_CHECKING, SupportsBytes, Iterable, Tuple, Union, Optional
from ipaddress import ip_address

>>>>>>> e05c6dbd
import socket
import struct
from abc import ABC, abstractmethod
from ctypes import c_int32 as signed_int32
from ctypes import c_uint32 as unsigned_int32
from typing import Iterable, SupportsBytes, TYPE_CHECKING, Tuple, Union

import asyncio_dgram

<<<<<<< HEAD
from mcstatus.scripts.address_tools import ip_type

=======
>>>>>>> e05c6dbd
if TYPE_CHECKING:
    from typing_extensions import SupportsIndex  # Python 3.7 doesn't support this yet.

    BytesConvertable = Union[SupportsIndex, Iterable[SupportsIndex]]


def ip_type(address: Union[int, str]) -> Optional[int]:
    try:
        return ip_address(address).version
    except ValueError:
        return None


class Connection:
    def __init__(self):
        self.sent = bytearray()
        self.received = bytearray()

    def read(self, length: int) -> bytearray:
        result = self.received[:length]
        self.received = self.received[length:]
        return result

    def write(self, data: Union["Connection", str, bytearray, bytes]) -> None:
        if isinstance(data, Connection):
            data = data.flush()
        if isinstance(data, str):
            data = bytearray(data, "utf-8")
        self.sent.extend(data)

    def receive(self, data: Union[BytesConvertable, bytearray]) -> None:
        if not isinstance(data, bytearray):
            data = bytearray(data)
        self.received.extend(data)

    def remaining(self) -> int:
        return len(self.received)

    def flush(self) -> bytearray:
        result = self.sent
        self.sent = bytearray()
        return result

    def _unpack(self, format: str, data: Union[BytesConvertable, SupportsBytes]) -> int:
        return struct.unpack(">" + format, bytes(data))[0]

    def _pack(self, format: str, data: int) -> bytes:
        return struct.pack(">" + format, data)

    def read_varint(self) -> int:
        result = 0
        for i in range(5):
            part = self.read(1)[0]
            result |= (part & 0x7F) << 7 * i
            if not part & 0x80:
                return signed_int32(result).value
        raise IOError("Server sent a varint that was too big!")

    def write_varint(self, value: int) -> None:
        if value < -(2**31) or 2**31 - 1 < value:
            raise ValueError("Minecraft varints must be in the range of [-2**31, 2**31 - 1].")
        remaining = unsigned_int32(value).value
        for _ in range(5):
            if remaining & ~0x7F == 0:
                self.write(struct.pack("!B", remaining))
                return
            self.write(struct.pack("!B", remaining & 0x7F | 0x80))
            remaining >>= 7

    def read_utf(self) -> str:
        length = self.read_varint()
        return self.read(length).decode("utf8")

    def write_utf(self, value: str) -> None:
        self.write_varint(len(value))
        self.write(bytearray(value, "utf8"))

    def read_ascii(self) -> str:
        result = bytearray()
        while len(result) == 0 or result[-1] != 0:
            result.extend(self.read(1))
        return result[:-1].decode("ISO-8859-1")

    def write_ascii(self, value: str) -> None:
        self.write(bytearray(value, "ISO-8859-1"))
        self.write(bytearray.fromhex("00"))

    def read_short(self) -> int:
        return self._unpack("h", self.read(2))

    def write_short(self, value: int) -> None:
        self.write(self._pack("h", value))

    def read_ushort(self) -> int:
        return self._unpack("H", self.read(2))

    def write_ushort(self, value: int) -> None:
        self.write(self._pack("H", value))

    def read_int(self) -> int:
        return self._unpack("i", self.read(4))

    def write_int(self, value: int) -> None:
        self.write(self._pack("i", value))

    def read_uint(self) -> int:
        return self._unpack("I", self.read(4))

    def write_uint(self, value: int) -> None:
        self.write(self._pack("I", value))

    def read_long(self) -> int:
        return self._unpack("q", self.read(8))

    def write_long(self, value: int) -> None:
        self.write(self._pack("q", value))

    def read_ulong(self) -> int:
        return self._unpack("Q", self.read(8))

    def write_ulong(self, value: int) -> None:
        self.write(self._pack("Q", value))

    def read_buffer(self) -> "Connection":
        length = self.read_varint()
        result = Connection()
        result.receive(self.read(length))
        return result

    def write_buffer(self, buffer: "Connection") -> None:
        data = buffer.flush()
        self.write_varint(len(data))
        self.write(data)


class AsyncReadConnection(Connection, ABC):
    @abstractmethod
    async def read(self, length: int) -> bytearray:
        ...

    async def read_varint(self) -> int:
        result = 0
        for i in range(5):
            part = (await self.read(1))[0]
            result |= (part & 0x7F) << (7 * i)
            if not part & 0x80:
                return signed_int32(result).value
        raise IOError("Server sent a varint that was too big!")

    async def read_utf(self) -> str:
        length = await self.read_varint()
        return (await self.read(length)).decode("utf8")

    async def read_ascii(self) -> str:
        result = bytearray()
        while len(result) == 0 or result[-1] != 0:
            result.extend(await self.read(1))
        return result[:-1].decode("ISO-8859-1")

    async def read_short(self) -> int:
        return self._unpack("h", await self.read(2))

    async def read_ushort(self) -> int:
        return self._unpack("H", await self.read(2))

    async def read_int(self) -> int:
        return self._unpack("i", await self.read(4))

    async def read_uint(self) -> int:
        return self._unpack("I", await self.read(4))

    async def read_long(self) -> int:
        return self._unpack("q", await self.read(8))

    async def read_ulong(self) -> int:
        return self._unpack("Q", await self.read(8))

    async def read_buffer(self) -> Connection:
        length = await self.read_varint()
        result = Connection()
        result.receive(await self.read(length))
        return result


class TCPSocketConnection(Connection):
    def __init__(self, addr: Tuple[str, int], timeout: float = 3):
        Connection.__init__(self)
        self.socket = socket.create_connection(addr, timeout=timeout)
        self.socket.setsockopt(socket.IPPROTO_TCP, socket.TCP_NODELAY, 1)

    def flush(self) -> bytearray:
        raise NotImplementedError("TCPSocketConnection does not support flush()")

    def receive(self, data: Union[BytesConvertable, SupportsBytes]) -> None:
        raise NotImplementedError("TCPSocketConnection does not support receive()")

    def remaining(self) -> int:
        raise NotImplementedError("TCPSocketConnection does not support remaining()")

    def read(self, length: int) -> bytearray:
        result = bytearray()
        while len(result) < length:
            new = self.socket.recv(length - len(result))
            if len(new) == 0:
                raise IOError("Server did not respond with any information!")
            result.extend(new)
        return result

    def write(self, data: Union[bytes, bytearray]) -> None:
        self.socket.send(data)

    def __del__(self):
        try:
            self.socket.close()
        except Exception:  # TODO: Check what this actually excepts
            pass


class UDPSocketConnection(Connection):
    def __init__(self, addr: Tuple[str, int], timeout: float = 3):
        Connection.__init__(self)
        self.addr = addr
        self.socket = socket.socket(
            socket.AF_INET if ip_type(addr[0]) == 4 else socket.AF_INET6,
            socket.SOCK_DGRAM,
        )
        self.socket.settimeout(timeout)

    def flush(self) -> bytearray:
        raise NotImplementedError("UDPSocketConnection does not support flush()")

    def receive(self, data: Union[BytesConvertable, SupportsBytes]) -> None:
        raise NotImplementedError("UDPSocketConnection does not support receive()")

    def remaining(self) -> int:
        return 65535

    def read(self, length: int) -> bytearray:
        result = bytearray()
        while len(result) == 0:
            result.extend(self.socket.recvfrom(self.remaining())[0])
        return result

    def write(self, data: Union[Connection, bytes, bytearray]) -> None:
        if isinstance(data, Connection):
            data = bytearray(data.flush())
        self.socket.sendto(data, self.addr)

    def __del__(self):
        try:
            self.socket.close()
        except Exception:  # TODO: Check what this actually excepts
            pass


class TCPAsyncSocketConnection(AsyncReadConnection):
    # These will only be None until connect is called, ignore the None type assignment
    reader: asyncio.StreamReader = None  # type: ignore[assignment]
    writer: asyncio.StreamWriter = None  # type: ignore[assignment]
    timeout: float = None  # type: ignore[assignment]

    def __init__(self):
        super().__init__()

    async def connect(self, addr: Tuple[str, int], timeout: float = 3):
        self.timeout = timeout
        conn = asyncio.open_connection(addr[0], addr[1])
        self.reader, self.writer = await asyncio.wait_for(conn, timeout=self.timeout)

    async def read(self, length: int) -> bytearray:
        result = bytearray()
        while len(result) < length:
            new = await asyncio.wait_for(self.reader.read(length - len(result)), timeout=self.timeout)
            if len(new) == 0:
                raise IOError("Server did not respond with any information!")
            result.extend(new)
        return result

    def write(self, data: Union[bytes, bytearray]) -> None:
        self.writer.write(data)

    def __del__(self):
        try:
            self.writer.close()
        except Exception:  # TODO: Check what this actually expects
            pass


class UDPAsyncSocketConnection(AsyncReadConnection):
    # These will only be None until connect is called, ignore the None type assignment
    stream: asyncio_dgram.aio.DatagramClient = None  # type: ignore[assignment]
    timeout: float = None  # type: ignore[assignment]

    def __init__(self):
        super().__init__()

    async def connect(self, addr: Tuple[str, int], timeout: float = 3):
        self.timeout = timeout
        conn = asyncio_dgram.connect((addr[0], addr[1]))
        self.stream = await asyncio.wait_for(conn, timeout=self.timeout)

    def flush(self) -> bytearray:
        raise NotImplementedError("UDPSocketConnection does not support flush()")

    def receive(self, data: Union[SupportsBytes, BytesConvertable]) -> None:
        raise NotImplementedError("UDPSocketConnection does not support receive()")

    def remaining(self) -> int:
        return 65535

    async def read(self, length: int) -> bytes:
        data, remote_addr = await asyncio.wait_for(self.stream.recv(), timeout=self.timeout)
        return data

    async def write(self, data: Union[Connection, bytes, bytearray]) -> None:
        if isinstance(data, Connection):
            data = bytearray(data.flush())
        await self.stream.send(data)

    def __del__(self):
        try:
            self.stream.close()
        except Exception:  # TODO: Check what this actually excepts
            pass<|MERGE_RESOLUTION|>--- conflicted
+++ resolved
@@ -1,27 +1,16 @@
 from __future__ import annotations
 
-<<<<<<< HEAD
 import asyncio
-=======
-from abc import abstractmethod, ABC
-from typing import TYPE_CHECKING, SupportsBytes, Iterable, Tuple, Union, Optional
-from ipaddress import ip_address
-
->>>>>>> e05c6dbd
 import socket
 import struct
 from abc import ABC, abstractmethod
 from ctypes import c_int32 as signed_int32
 from ctypes import c_uint32 as unsigned_int32
-from typing import Iterable, SupportsBytes, TYPE_CHECKING, Tuple, Union
+from ipaddress import ip_address
+from typing import Iterable, Optional, SupportsBytes, TYPE_CHECKING, Tuple, Union
 
 import asyncio_dgram
 
-<<<<<<< HEAD
-from mcstatus.scripts.address_tools import ip_type
-
-=======
->>>>>>> e05c6dbd
 if TYPE_CHECKING:
     from typing_extensions import SupportsIndex  # Python 3.7 doesn't support this yet.
 
