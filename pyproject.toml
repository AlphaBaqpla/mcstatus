[tool.poetry]
name = "mcstatus"
version = "0.0.0" # version is handled by git tags and poetry-dynamic-versioning
description = "A library to query Minecraft Servers for their status and capabilities."
authors = ["Nathan Adams <dinnerbone@dinnerbone.com>"]
license = "Apache-2.0"
readme = "README.md"
repository = "https://github.com/py-mine/mcstatus"
classifiers = [
    "Development Status :: 5 - Production/Stable",
    "Intended Audience :: Developers",
    "License :: OSI Approved :: Apache Software License",
    "Natural Language :: English",
    "Operating System :: OS Independent",
    "Programming Language :: Python",
    "Programming Language :: Python :: 3",
    "Programming Language :: Python :: 3.7",
    "Programming Language :: Python :: 3.8",
    "Programming Language :: Python :: 3.9",
    "Programming Language :: Python :: 3.10",
    "Topic :: Games/Entertainment",
    "Topic :: Software Development :: Libraries :: Python Modules",
    "Topic :: System :: Monitoring",
]
packages = [
    { include = "mcstatus" },
    { include = "protocol", from = "mcstatus" },
    { include = "scripts", from = "mcstatus" },
]

[tool.poetry.dependencies]
python = ">=3.7,<4"
asyncio-dgram = "2.1.2"
click = ">=7.1.2,<9"
dnspython = "2.2.1"

[tool.poetry.dev-dependencies]
black = "^22.1.0"
coverage = "^6.3.2"
flake8 = "^4.0.1"
flake8-annotations = "^2.7.0"
flake8-bugbear = "^22.3.20"
flake8-isort = "^4.1.1"
flake8-tidy-imports = "^4.6.0"
isort = "^5.10.1"
pep8-naming = "^0.12.1"
pre-commit = "^2.17.0"
pyright = "^1.1.232"
pytest = "^7.1.1"
pytest-asyncio = "^0.18.3"
pytest-cov = "^3.0.0"
tox = "^3.24.5"
tox-poetry = "^0.4.1"
twine = "^3.8.0"
typing-extensions = "^4.1.1"
<<<<<<< HEAD
=======
flake8 = "^4.0.1"
flake8-bugbear = "^22.3.23"
flake8-tidy-imports = "^4.6.0"
pep8-naming = "^0.12.1"
flake8-annotations = "^2.7.0"
pre-commit = "^2.17.0"
isort = "^5.10.1"
flake8-isort = "^4.1.1"
>>>>>>> 6c24debf

[tool.poetry.scripts]
mcstatus = 'mcstatus.scripts.mcstatus:cli'

[tool.pytest.ini_options]
minversion = "6.0"
addopts = "--strict-markers --doctest-modules --cov=mcstatus --cov-append --cov-branch --cov-report=term-missing -vvv --no-cov-on-fail --asyncio-mode=strict"
testpaths = ["mcstatus/tests"]

[tool.poetry-dynamic-versioning]
bump = true
enable = true
style = "pep440"

[tool.black]
line-length = 127

[tool.isort]
profile = "black"
line_length = 127
order_by_type = false
case_sensitive = true
skip = [".venv", ".git", ".cache", ".tox"]

[build-system]
requires = ["poetry-core>=1.0.0", "poetry-dynamic-versioning"]
build-backend = "poetry.core.masonry.api"<|MERGE_RESOLUTION|>--- conflicted
+++ resolved
@@ -39,7 +39,7 @@
 coverage = "^6.3.2"
 flake8 = "^4.0.1"
 flake8-annotations = "^2.7.0"
-flake8-bugbear = "^22.3.20"
+flake8-bugbear = "^22.3.23"
 flake8-isort = "^4.1.1"
 flake8-tidy-imports = "^4.6.0"
 isort = "^5.10.1"
@@ -53,17 +53,6 @@
 tox-poetry = "^0.4.1"
 twine = "^3.8.0"
 typing-extensions = "^4.1.1"
-<<<<<<< HEAD
-=======
-flake8 = "^4.0.1"
-flake8-bugbear = "^22.3.23"
-flake8-tidy-imports = "^4.6.0"
-pep8-naming = "^0.12.1"
-flake8-annotations = "^2.7.0"
-pre-commit = "^2.17.0"
-isort = "^5.10.1"
-flake8-isort = "^4.1.1"
->>>>>>> 6c24debf
 
 [tool.poetry.scripts]
 mcstatus = 'mcstatus.scripts.mcstatus:cli'
